from m5 import *
class System(SimObject):
<<<<<<< HEAD
    #type = 'BaseSystem'
=======
>>>>>>> ebb35e57
    type = 'System'
    boot_cpu_frequency = Param.Frequency(Self.cpu[0].clock.frequency,
                                         "boot processor frequency")
    memctrl = Param.MemoryController(Parent.any, "memory controller")
    physmem = Param.PhysicalMemory(Parent.any, "phsyical memory")
    kernel = Param.String("file that contains the kernel code")
    console = Param.String("file that contains the console code")
    pal = Param.String("file that contains palcode")
    readfile = Param.String("", "file to read startup script from")
    init_param = Param.UInt64(0, "numerical value to pass into simulator")
    boot_osflags = Param.String("a", "boot flags to pass to the kernel")
    system_type = Param.UInt64("Type of system we are emulating")
    system_rev = Param.UInt64("Revision of system we are emulating")
    bin = Param.Bool(False, "is this system binned")
    binned_fns = VectorParam.String([], "functions broken down and binned")<|MERGE_RESOLUTION|>--- conflicted
+++ resolved
@@ -1,9 +1,5 @@
 from m5 import *
 class System(SimObject):
-<<<<<<< HEAD
-    #type = 'BaseSystem'
-=======
->>>>>>> ebb35e57
     type = 'System'
     boot_cpu_frequency = Param.Frequency(Self.cpu[0].clock.frequency,
                                          "boot processor frequency")
