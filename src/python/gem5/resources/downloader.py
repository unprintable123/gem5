--- conflicted
+++ resolved
@@ -58,8 +58,6 @@
 
 def _get_resources_json_uri() -> str:
     return "https://resources.gem5.org/resources.json"
-<<<<<<< HEAD
-=======
 
 def _url_validator(url):
     try:
@@ -135,7 +133,6 @@
         to_return = json.loads(base64.b64decode(file_contents).decode("utf-8"))
 
     return to_return
->>>>>>> 962de4c6
 
 def _get_resources_json() -> Dict:
     """
@@ -144,44 +141,17 @@
     :returns: The Resources JSON (as a Python Dictionary).
     """
 
-<<<<<<< HEAD
-
-    with urllib.request.urlopen(_get_resources_json_uri()) as url:
-        try:
-            to_return = json.loads(url.read())
-        except json.JSONDecodeError:
-            # This is a bit of a hack. If the URL specified exists in a Google
-            # Source repo (which is the case when on the gem5 develop branch)
-            # we retrieve the JSON in base64 format. This cannot be loaded
-            # directly as text. Conversion is therefore needed.
-            to_return = json.loads(
-                base64.b64decode(url.read()).decode("utf-8")
-            )
-=======
     path = os.getenv("GEM5_RESOURCE_JSON", _get_resources_json_uri())
     to_return = _get_resources_json_at_path(path = path)
->>>>>>> 962de4c6
 
     # If the current version pulled is not correct, look up the
     # "previous-versions" field to find the correct one.
     version = _resources_json_version_required()
     if to_return["version"] != version:
         if version in to_return["previous-versions"].keys():
-<<<<<<< HEAD
-            with urllib.request.urlopen(
-                    to_return["previous-versions"][version]
-                ) as url:
-                try:
-                    to_return = json.loads(url.read())
-                except json.JSONDecodeError:
-                    to_return = json.loads(
-                        base64.b64decode(url.read()).decode("utf-8")
-                    )
-=======
             to_return = _get_resources_json_at_path(
                 path = to_return["previous-versions"][version]
             )
->>>>>>> 962de4c6
         else:
             # This should never happen, but we thrown an exception to explain
             # that we can't find the version.
