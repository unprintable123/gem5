#!/usr/bin/ruby
#
#  Creates a homogeneous CMP system with a single unified cache per
#  core and a crossbar network.  Uses the default parameters listed
#  below, which can be overridden using command line args.
#

require "cfg.rb"

RubySystem.reset

# default values

num_cores = 2
<<<<<<< HEAD
l1_icache_size_kb = 64
=======
l1_icache_size_bytes = 32768
>>>>>>> 295516a5
l1_icache_assoc = 8
l1_icache_latency = 1
l1_dcache_size_bytes = 32768
l1_dcache_assoc = 8
l1_dcache_latency = 1
<<<<<<< HEAD
l2_cache_size_kb = 8192 # total size (sum of all banks)
=======
l2_cache_size_bytes = 2048 # total size (sum of all banks)
>>>>>>> 295516a5
l2_cache_assoc = 16
l2_cache_latency = 12
num_l2_banks = num_cores
num_memories = 1
memory_size_mb = 1024
num_dma = 1

<<<<<<< HEAD
#default protocol 
protocol = ""#"MESI_CMP_directory"
=======
protocol = "MOESI_CMP_token"
>>>>>>> 295516a5

# check for overrides

for i in 0..$*.size-1 do
  if $*[i] == "-c" or $*[i] == "--protocol"
    i += 1
    protocol = $*[i]
  elsif $*[i] == "-A"
    l1_dcache_size_kb = $*[i+1].to_i
    i = i+1
  elsif $*[i] == "-B"
    num_l2_banks = $*[i+1].to_i
    i = i+1
  elsif $*[i] == "-m"
    num_memories = $*[i+1].to_i
    i = i+1
  elsif $*[i] == "-p"
    num_cores = $*[i+1].to_i
    i = i+1
  elsif $*[i] == "-R"
    if $*[i+1] == "rand"
      RubySystem.random_seed = "rand"
    else
      RubySystem.random_seed = $*[i+1].to_i
    end
    i = i+ 1
  elsif $*[i] == "-s"
    memory_size_mb = $*[i+1].to_i
    i = i + 1
  elsif $*[i] == "-C"
    l1_dcache_size_bytes = $*[i+1].to_i
    i = i + 1
  elsif $*[i] == "-A"
    l1_dcache_assoc = $*[i+1].to_i
    i = i + 1
  elsif $*[i] == "-D"
    num_dma = $*[i+1].to_i
    i = i + 1
  end
end

n_tokens = num_cores + 1

net_ports = Array.new
iface_ports = Array.new

assert((protocol == "MESI_CMP_directory" or protocol == "MOESI_CMP_directory"), __FILE__+" cannot be used with protocol '#{protocol}'");

require protocol+".rb"

num_cores.times { |n|
  icache = SetAssociativeCache.new("l1i_"+n.to_s, l1_icache_size_bytes, l1_icache_latency, l1_icache_assoc, "PSEUDO_LRU")
  dcache = SetAssociativeCache.new("l1d_"+n.to_s, l1_dcache_size_bytes, l1_dcache_latency, l1_dcache_assoc, "PSEUDO_LRU")
  sequencer = Sequencer.new("Sequencer_"+n.to_s, icache, dcache)
  iface_ports << sequencer
  if protocol == "MOESI_CMP_token"
    net_ports << MOESI_CMP_token_L1CacheController.new("L1CacheController_"+n.to_s,
                                                       "L1Cache",
                                                       icache, dcache,
                                                       sequencer,
                                                       num_l2_banks,
                                                       n_tokens)
  end

  if protocol == "MOESI_CMP_directory"
    net_ports << MOESI_CMP_directory_L1CacheController.new("L1CacheController_"+n.to_s,
                                                           "L1Cache",
                                                           icache, dcache,
                                                           sequencer,
                                                           num_l2_banks)
  elsif protocol == "MESI_CMP_directory"
    net_ports << MESI_CMP_directory_L1CacheController.new("L1CacheController_"+n.to_s,
                                                           "L1Cache",
                                                           icache, dcache,
                                                           sequencer,
                                                           num_l2_banks)
  end
}
num_l2_banks.times { |n|
  cache = SetAssociativeCache.new("l2u_"+n.to_s, l2_cache_size_bytes/num_l2_banks, l2_cache_latency, l2_cache_assoc, "PSEUDO_LRU")
  if protocol == "MOESI_CMP_token"
    net_ports << MOESI_CMP_token_L2CacheController.new("L2CacheController_"+n.to_s,
                                                       "L2Cache",
                                                       cache,
                                                       n_tokens)
  end

  if protocol == "MOESI_CMP_directory"
    net_ports << MOESI_CMP_directory_L2CacheController.new("L2CacheController_"+n.to_s,
                                                           "L2Cache",
                                                           cache)
  elsif protocol == "MESI_CMP_directory"
    net_ports << MESI_CMP_directory_L2CacheController.new("L2CacheController_"+n.to_s,
                                                           "L2Cache",
                                                           cache)
  end

  net_ports.last.request_latency = l2_cache_latency + 2
  net_ports.last.response_latency = l2_cache_latency + 2
}
num_memories.times { |n|
  directory = DirectoryMemory.new("DirectoryMemory_"+n.to_s, memory_size_mb/num_memories)
  memory_control = MemoryControl.new("MemoryControl_"+n.to_s)
  if protocol == "MOESI_CMP_token"
    net_ports << MOESI_CMP_token_DirectoryController.new("DirectoryController_"+n.to_s,
                                                         "Directory",
                                                         directory, 
                                                         memory_control,
                                                         num_l2_banks)
  end

  if protocol == "MOESI_CMP_directory"
    net_ports << MOESI_CMP_directory_DirectoryController.new("DirectoryController_"+n.to_s,
                                                             "Directory",
                                                             directory, 
                                                             memory_control)
  elsif protocol == "MESI_CMP_directory"
    net_ports << MESI_CMP_directory_DirectoryController.new("DirectoryController_"+n.to_s,
                                                             "Directory",
                                                             directory,
                                                             memory_control)
  end

}
num_dma.times { |n|
  dma_sequencer = DMASequencer.new("DMASequencer_"+n.to_s)
  iface_ports << dma_sequencer
  if protocol == "MOESI_CMP_token"
    net_ports << MOESI_CMP_token_DMAController.new("DMAController_"+n.to_s,
                                                   "DMA",
                                                   dma_sequencer)
  end

  if protocol == "MOESI_CMP_directory"
    net_ports << MOESI_CMP_directory_DMAController.new("DMAController_"+n.to_s,
                                                       "DMA",
                                                       dma_sequencer)
  elsif protocol == "MESI_CMP_directory"
    net_ports << MESI_CMP_directory_DMAController.new("DMAController_"+n.to_s,
                                                       "DMA",
                                                       dma_sequencer)
  end


}

topology = CrossbarTopology.new("theTopology", net_ports)
on_chip_net = Network.new("theNetwork", topology)

RubySystem.init(iface_ports, on_chip_net)<|MERGE_RESOLUTION|>--- conflicted
+++ resolved
@@ -12,21 +12,13 @@
 # default values
 
 num_cores = 2
-<<<<<<< HEAD
 l1_icache_size_kb = 64
-=======
-l1_icache_size_bytes = 32768
->>>>>>> 295516a5
 l1_icache_assoc = 8
 l1_icache_latency = 1
-l1_dcache_size_bytes = 32768
+l1_dcache_size_kb = 32
 l1_dcache_assoc = 8
 l1_dcache_latency = 1
-<<<<<<< HEAD
 l2_cache_size_kb = 8192 # total size (sum of all banks)
-=======
-l2_cache_size_bytes = 2048 # total size (sum of all banks)
->>>>>>> 295516a5
 l2_cache_assoc = 16
 l2_cache_latency = 12
 num_l2_banks = num_cores
@@ -34,12 +26,8 @@
 memory_size_mb = 1024
 num_dma = 1
 
-<<<<<<< HEAD
 #default protocol 
-protocol = ""#"MESI_CMP_directory"
-=======
-protocol = "MOESI_CMP_token"
->>>>>>> 295516a5
+protocol = "MOESI_CMP_directory"
 
 # check for overrides
 
@@ -69,19 +57,8 @@
   elsif $*[i] == "-s"
     memory_size_mb = $*[i+1].to_i
     i = i + 1
-  elsif $*[i] == "-C"
-    l1_dcache_size_bytes = $*[i+1].to_i
-    i = i + 1
-  elsif $*[i] == "-A"
-    l1_dcache_assoc = $*[i+1].to_i
-    i = i + 1
-  elsif $*[i] == "-D"
-    num_dma = $*[i+1].to_i
-    i = i + 1
   end
 end
-
-n_tokens = num_cores + 1
 
 net_ports = Array.new
 iface_ports = Array.new
@@ -91,19 +68,10 @@
 require protocol+".rb"
 
 num_cores.times { |n|
-  icache = SetAssociativeCache.new("l1i_"+n.to_s, l1_icache_size_bytes, l1_icache_latency, l1_icache_assoc, "PSEUDO_LRU")
-  dcache = SetAssociativeCache.new("l1d_"+n.to_s, l1_dcache_size_bytes, l1_dcache_latency, l1_dcache_assoc, "PSEUDO_LRU")
+  icache = SetAssociativeCache.new("l1i_"+n.to_s, l1_icache_size_kb, l1_icache_latency, l1_icache_assoc, "PSEUDO_LRU")
+  dcache = SetAssociativeCache.new("l1d_"+n.to_s, l1_dcache_size_kb, l1_dcache_latency, l1_dcache_assoc, "PSEUDO_LRU")
   sequencer = Sequencer.new("Sequencer_"+n.to_s, icache, dcache)
   iface_ports << sequencer
-  if protocol == "MOESI_CMP_token"
-    net_ports << MOESI_CMP_token_L1CacheController.new("L1CacheController_"+n.to_s,
-                                                       "L1Cache",
-                                                       icache, dcache,
-                                                       sequencer,
-                                                       num_l2_banks,
-                                                       n_tokens)
-  end
-
   if protocol == "MOESI_CMP_directory"
     net_ports << MOESI_CMP_directory_L1CacheController.new("L1CacheController_"+n.to_s,
                                                            "L1Cache",
@@ -119,14 +87,7 @@
   end
 }
 num_l2_banks.times { |n|
-  cache = SetAssociativeCache.new("l2u_"+n.to_s, l2_cache_size_bytes/num_l2_banks, l2_cache_latency, l2_cache_assoc, "PSEUDO_LRU")
-  if protocol == "MOESI_CMP_token"
-    net_ports << MOESI_CMP_token_L2CacheController.new("L2CacheController_"+n.to_s,
-                                                       "L2Cache",
-                                                       cache,
-                                                       n_tokens)
-  end
-
+  cache = SetAssociativeCache.new("l2u_"+n.to_s, l2_cache_size_kb/num_l2_banks, l2_cache_latency, l2_cache_assoc, "PSEUDO_LRU")
   if protocol == "MOESI_CMP_directory"
     net_ports << MOESI_CMP_directory_L2CacheController.new("L2CacheController_"+n.to_s,
                                                            "L2Cache",
@@ -143,14 +104,6 @@
 num_memories.times { |n|
   directory = DirectoryMemory.new("DirectoryMemory_"+n.to_s, memory_size_mb/num_memories)
   memory_control = MemoryControl.new("MemoryControl_"+n.to_s)
-  if protocol == "MOESI_CMP_token"
-    net_ports << MOESI_CMP_token_DirectoryController.new("DirectoryController_"+n.to_s,
-                                                         "Directory",
-                                                         directory, 
-                                                         memory_control,
-                                                         num_l2_banks)
-  end
-
   if protocol == "MOESI_CMP_directory"
     net_ports << MOESI_CMP_directory_DirectoryController.new("DirectoryController_"+n.to_s,
                                                              "Directory",
@@ -167,12 +120,6 @@
 num_dma.times { |n|
   dma_sequencer = DMASequencer.new("DMASequencer_"+n.to_s)
   iface_ports << dma_sequencer
-  if protocol == "MOESI_CMP_token"
-    net_ports << MOESI_CMP_token_DMAController.new("DMAController_"+n.to_s,
-                                                   "DMA",
-                                                   dma_sequencer)
-  end
-
   if protocol == "MOESI_CMP_directory"
     net_ports << MOESI_CMP_directory_DMAController.new("DMAController_"+n.to_s,
                                                        "DMA",
